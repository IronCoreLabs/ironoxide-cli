--- conflicted
+++ resolved
@@ -5,13 +5,8 @@
 edition = "2018"
 
 [dependencies]
-<<<<<<< HEAD
-ironoxide = { version = "1.1.0", default-features = false, features = ["tls-rustls"]}
+ironoxide = { version = "1.1.1", default-features = false, features = ["tls-rustls"]}
 jsonwebtoken = "8.1.1"
-=======
-ironoxide = { version = "1.1.1", default-features = false, features = ["tls-rustls"]}
-jsonwebtoken = "8.1.0"
->>>>>>> d1b17680
 serde = { version = "1.0", features = ["derive"] }
 serde_json = "1.0"
 structopt = "0.3"
